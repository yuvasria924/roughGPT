--- conflicted
+++ resolved
@@ -1,157 +1,145 @@
 <script>
-<<<<<<< HEAD
+	import { goto } from '$app/navigation';
+
+	function redirectToNotes() {
+		goto('/search');
+	}
+
 	/**
 	 * @param {{ target: any; }} event
 	 */
-=======
-import { goto } from '$app/navigation';
+	function resizeTextarea(event) {
+		const textarea = event.target;
+		textarea.style.height = 'auto'; // Reset height
+		textarea.style.height = textarea.scrollHeight + 'px'; // Adjust height based on content
+	}
+</script>
 
-function redirectToNotes() {
-  goto('/search');
-}
+<main class="container">
+	<button class="search-btn" on:click={redirectToNotes}> Search My Notes! </button>
+	<textarea cols="30" rows="30" placeholder="Write a Note Here!" on:input={resizeTextarea}>
+	</textarea>
+	<button class="save-btn">Save Note</button>
+</main>
 
+<style>
+	:global(body) {
+		display: flex;
+		justify-content: center;
+		align-items: center;
+	}
 
+	@keyframes gradientAnimation {
+		0% {
+			background-position: 0% 50%;
+		}
+		50% {
+			background-position: 100% 50%;
+		}
+		100% {
+			background-position: 0% 50%;
+		}
+	}
 
->>>>>>> 3dce422f
-	function resizeTextarea(event) {
-   const textarea = event.target;
-   textarea.style.height = "auto";  // Reset height
-   textarea.style.height = textarea.scrollHeight + "px";  // Adjust height based on content
- }
- </script>
- 
- <main class="container">
-<<<<<<< HEAD
- <button class="search-btn"> Search My Notes! </button>
- <textarea class="text-area" cols="30" rows="30" placeholder="Write a Note Here!" on:input={resizeTextarea}></textarea>
-=======
- <button class="search-btn" on:click={redirectToNotes}> Search My Notes! </button>
- <textarea cols="30" rows="30" placeholder="Write a Note Here!" on:input={resizeTextarea}>  </textarea>
->>>>>>> 3dce422f
- <button class="save-btn">Save Note</button>
- </main>
- 
- <style> 
-:global(body){
-	display: flex;
-	justify-content: center;
-	align-items: center;
-}
+	:global(body.dark-mode) .container {
+		background: linear-gradient(135deg, #000000, #778fdd, #000000, #778fdd);
+		animation: gradientAnimation 8s ease infinite;
+		background-size: 300% 300%;
+	}
 
+	.container {
+		display: flex;
+		flex-direction: column;
+		align-items: center;
+		padding: 2rem;
+		margin-top: 2rem;
+		width: 70vw;
+		max-width: 80vw;
+		height: 70vh;
+		margin-left: auto;
+		margin-right: auto;
+		background: linear-gradient(135deg, #d3b251, #887022, #d3b251, #887022);
+		background-size: 300% 300%;
+		animation: gradientAnimation 4s ease infinite;
+		border-radius: 1.4rem;
+		box-shadow: 0px 4px 10px rgba(0, 0, 0, 0.2);
+	}
 
-@keyframes gradientAnimation {
-   0% {
-	 background-position: 0% 50%;
-   }
-   50% {
-	 background-position: 100% 50%;
-   }
-   100% {
-	 background-position: 0% 50%;
-   }
- }
- 
- :global(body.dark-mode) .container {
-	background: linear-gradient(135deg, #000000, #778fdd, #000000, #778fdd);
-   animation: gradientAnimation 8s ease infinite;
-   background-size: 300% 300%;
- }
+	.search-btn,
+	.save-btn {
+		margin: 1rem 0;
+		padding: 1rem;
+		border-radius: 3rem;
+		border: none;
+		font-size: 20px;
+		font-weight: bold;
+		cursor: pointer;
+		transition: all 0.3s ease-in-out;
+		width: 72%;
+	}
 
-   .container {
-   display: flex;
-   flex-direction: column;
-   align-items: center;
-   padding: 2rem;
-   margin-top: 2rem;    
-   width: 70vw;
-   max-width: 80vw;
-   height: 70vh;
-   margin-left: auto;
-   margin-right: auto;
-<<<<<<< HEAD
-   background: linear-gradient(135deg, #d3b251, #887022, #d3b251, #887022);
-=======
-   background: linear-gradient(135deg, #cc7229, #64441a, #ca6f19, #995e27);
->>>>>>> 3dce422f
-   background-size: 300% 300%;
-   animation: gradientAnimation 4s ease infinite;
-   border-radius: 1.4rem;
-   box-shadow: 0px 4px 10px rgba(0, 0, 0, 0.2);
- }
+	.search-btn {
+		background: black;
+		color: white;
+	}
 
- .search-btn, .save-btn {
-   margin: 1rem 0;
-   padding: 1rem;
-   border-radius: 3rem;
-   border: none;
-   font-size: 20px;
-   font-weight: bold;
-   cursor: pointer;
-   transition: all 0.3s ease-in-out;
-   width:72%;
- }
+	:global(body.dark-mode) .search-btn {
+		background: white;
+		color: black;
+	}
 
- .search-btn {
-   background: black;
-   color: white;
- }
+	.save-btn {
+		background: #000000ee;
+		color: white;
+	}
 
- :global(body.dark-mode) .search-btn{
-  background: white;
-  color: black;
- }
+	:global(body.dark-mode) .save-btn {
+		background: white;
+		color: black;
+	}
 
- .save-btn {
-   background: #000000ee;
-   color: white;
- }
+	.search-btn:hover {
+		background: #ffffff;
+		transform: scale(1.05);
+		color: black;
+	}
 
- :global(body.dark-mode) .save-btn{
-  background: white;
-  color: black;
- }
+	.save-btn:hover {
+		background: #fafafa;
+		color: black;
+		transform: scale(1.05);
+	}
 
- .search-btn:hover {
-   background: #ffffff;
-   transform: scale(1.05);
-   color:black;
- }
+	textarea {
+		width: 100%;
+		max-width: 80%;
+		min-height: 60%;
+		border-radius: 1rem;
+		padding: 1rem;
+		font-size: 16px;
+		transition: border 0.1s ease-in-out;
+		resize: none;
+		overflow-y: hidden; /* Hides scrollbar while auto-expanding */
+	}
 
- .save-btn:hover {
-   background: #fafafa;
-   color: black;
-   transform: scale(1.05);
- }
+	textarea:focus {
+		border: 3px solid #1b1b1b;
+		outline: none;
+	}
 
- textarea {
-   width: 100%;
-   max-width: 80%;
-   min-height: 60%;
-   border-radius: 1rem;
-   padding: 1rem;
-   font-size: 16px;
-   transition: border 0.1s ease-in-out;
-   resize: none;
-   overflow-y: hidden; /* Hides scrollbar while auto-expanding */
- }
+	@media (max-width: 600px) {
+		.container {
+			padding: 1.5rem;
+		}
 
- textarea:focus {
-   border: 3px solid #1b1b1b;
-   outline: none;
- }
+		.search-btn,
+		.save-btn {
+			font-size: 18px;
+			padding: 0.8rem;
+		}
 
- @media (max-width: 600px) {
-   .container {
-	 padding: 1.5rem;
-   }
-
-   .search-btn, .save-btn {
-	 font-size: 18px;
-	 padding: 0.8rem;
-   }
-
-   textarea {
-	 font-size: 14px;
-   }
- }
+		textarea {
+			font-size: 14px;
+		}
+	}
 </style>